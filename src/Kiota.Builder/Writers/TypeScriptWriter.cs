using System;
using System.Collections.Generic;
using System.Linq;
using System.Text;
using Kiota.Builder.Extensions;

namespace Kiota.Builder
{
    public class TypeScriptWriter : LanguageWriter
    {
        public TypeScriptWriter(string rootPath, string clientNamespaceName)
        {
            segmenter = new TypeScriptPathSegmenter(rootPath,clientNamespaceName);
        }
        private readonly IPathSegmenter segmenter;
        public override IPathSegmenter PathSegmenter => segmenter;
        public override string GetParameterSignature(CodeParameter parameter)
        {
            return $"{parameter.Name}{(parameter.Optional ? "?" : string.Empty)}: {GetTypeString(parameter.Type)}{(parameter.Optional ? " | undefined": string.Empty)}";
        }

        public override string GetTypeString(CodeTypeBase code)
        {
            var collectionSuffix = code.CollectionKind == CodeType.CodeTypeCollectionKind.None ? string.Empty : "[]";
            if(code is CodeUnionType currentUnion && currentUnion.Types.Any())
                return currentUnion.Types.Select(x => GetTypeString(x)).Aggregate((x, y) => $"{x} | {y}") + collectionSuffix;
            else if(code is CodeType currentType) {
                var typeName = TranslateType(currentType.Name);
                if (code.ActionOf)
                {
                    IncreaseIndent(4);
                    var childElements = currentType?.TypeDefinition
                                                ?.InnerChildElements
                                                ?.OfType<CodeProperty>()
                                                ?.Select(x => $"{x.Name}?: {GetTypeString(x.Type)}");
                    var innerDeclaration = childElements?.Any() ?? false ? 
                                                    NewLine +
                                                    GetIndent() +
                                                    childElements
                                                    .Aggregate((x, y) => $"{x};{NewLine}{GetIndent()}{y}")
                                                    .Replace(';', ',') +
                                                    NewLine +
                                                    GetIndent()
                                                : string.Empty;
                    DecreaseIndent();
                    if(string.IsNullOrEmpty(innerDeclaration))
                        return "object";
                    else
                        return $"{{{innerDeclaration}}}";
                }
                else
                    return $"{typeName}{collectionSuffix}";
            }
            else throw new InvalidOperationException($"type of type {code.GetType()} is unknown");
        }

        public override string TranslateType(string typeName)
        {
            switch (typeName)
            {//TODO we're probably missing a bunch of type mappings
                case "integer": return "number";
                case "string": // little casing hack
                case "object":
                case "boolean":
                case "void":
                    return typeName; 
                default: return typeName.ToFirstCharacterUpperCase() ?? "object";
            } // string, boolean, object : same casing
        }

        public override void WriteCodeClassDeclaration(CodeClass.Declaration code)
        {
            foreach (var codeUsing in code.Usings
                                        .Where(x => x.Declaration?.IsExternal ?? false)
                                        .GroupBy(x => x.Declaration?.Name)
                                        .OrderBy(x => x.Key))
            {
                WriteLine($"import {{{codeUsing.Select(x => x.Name).Aggregate((x,y) => x + ", " + y)}}} from '{codeUsing.Key}';");
            }
            foreach (var codeUsing in code.Usings
                                        .Where(x => (!x.Declaration?.IsExternal) ?? true)
                                        .Where(x => !x.Declaration.Name.Equals(code.Name, StringComparison.InvariantCultureIgnoreCase))
                                        .Select(x => {
                                            var relativeImportPath = GetRelativeImportPathForUsing(x, code.GetImmediateParentOfType<CodeNamespace>());
                                            return new {
                                                sourceSymbol = $"{relativeImportPath}{(string.IsNullOrEmpty(relativeImportPath) ? x.Name : x.Declaration.Name.ToFirstCharacterLowerCase())}",
                                                importSymbol = $"{x.Declaration?.Name?.ToFirstCharacterUpperCase() ?? x.Name}",
                                            };
                                        })
                                        .GroupBy(x => x.sourceSymbol)
                                        .OrderBy(x => x.Key))
            {
                                                    
                WriteLine($"import {{{codeUsing.Select(x => x.importSymbol).Distinct().Aggregate((x,y) => x + ", " + y)}}} from '{codeUsing.Key}';");
            }
            WriteLine();
            var derivation = (code.Inherits == null ? string.Empty : $" extends {code.Inherits.Name.ToFirstCharacterUpperCase()}") +
                            (!code.Implements.Any() ? string.Empty : $" implements {code.Implements.Select(x => x.Name).Aggregate((x,y) => x + " ," + y)}");
            WriteLine($"export class {code.Name.ToFirstCharacterUpperCase()}{derivation} {{");
            IncreaseIndent();
        }
        private static string GetRelativeImportPathForUsing(CodeUsing codeUsing, CodeNamespace currentNamespace) {
            if(codeUsing.Declaration == null)
                return string.Empty;//it's an external import, add nothing
            var typeDef = codeUsing.Declaration.TypeDefinition;
            if(typeDef == null) {
                // sometimes the definition is not attached to the declaration because it's generated after the fact, we need to search it
                typeDef = currentNamespace
                    .GetRootNamespace()
                    .GetChildElementOfType<CodeClass>(x => x.Name.Equals(codeUsing.Declaration.Name));
            }

            if(typeDef == null)
                return "./"; // it's relative to the folder, with no declaration (default failsafe)
            else
                return GetImportRelativePathFromNamespaces(currentNamespace, 
                                                        typeDef.GetImmediateParentOfType<CodeNamespace>());
        }
        private static char namespaceNameSeparator = '.';
        private static string GetImportRelativePathFromNamespaces(CodeNamespace currentNamespace, CodeNamespace importNamespace) {
            if(currentNamespace == null)
                throw new ArgumentNullException(nameof(currentNamespace));
            else if (importNamespace == null)
                throw new ArgumentNullException(nameof(importNamespace));
            else if(currentNamespace.Name.Equals(importNamespace.Name, StringComparison.InvariantCultureIgnoreCase)) // we're in the same namespace
                return "./";
            else {
                var currentNamespaceSegements = currentNamespace
                                    .Name
                                    .Split(namespaceNameSeparator, StringSplitOptions.RemoveEmptyEntries);
                var importNamespaceSegments = importNamespace
                                    .Name
                                    .Split(namespaceNameSeparator, StringSplitOptions.RemoveEmptyEntries);
                var importNamespaceSegmentsCount = importNamespaceSegments.Length;
                var currentNamespaceSegementsCount = currentNamespaceSegements.Length;
                var deeperMostSegmentIndex = 0;
                while(deeperMostSegmentIndex < Math.Min(importNamespaceSegmentsCount, currentNamespaceSegementsCount)) {
                    if(currentNamespaceSegements.ElementAt(deeperMostSegmentIndex).Equals(importNamespaceSegments.ElementAt(deeperMostSegmentIndex), StringComparison.InvariantCultureIgnoreCase))
                        deeperMostSegmentIndex++;
                    else
                        break;
                }
                if (deeperMostSegmentIndex == currentNamespaceSegementsCount) { // we're in a parent namespace and need to import with a relative path
                    return "./" + GetRemainingImportPath(importNamespaceSegments.Skip(deeperMostSegmentIndex));
                } else { // we're in a sub namespace and need to go "up" with dot dots
                    var upMoves = currentNamespaceSegementsCount - deeperMostSegmentIndex;
                    var upMovesBuilder = new StringBuilder();
                    for(var i = 0; i < upMoves; i++)
                        upMovesBuilder.Append("../");
                    return upMovesBuilder.ToString() + GetRemainingImportPath(importNamespaceSegments.Skip(deeperMostSegmentIndex));
                }
            }
        }
        private static string GetRemainingImportPath(IEnumerable<string> remainingSegments) {
            if(remainingSegments.Any())
                return remainingSegments.Select(x => x.ToFirstCharacterLowerCase()).Aggregate((x, y) => $"{x}/{y}") + '/';
            else
                return string.Empty;
        }

        public override void WriteCodeClassEnd(CodeClass.End code)
        {
            DecreaseIndent();
            WriteLine("}");
        }

        public override void WriteIndexer(CodeIndexer code)
        {
            throw new InvalidOperationException("indexers are not supported in TypeScript, the refiner should have removes those");
        }
        private string GetDeserializationMethodName(CodeTypeBase propType) {
            var isCollection = propType.CollectionKind != CodeTypeBase.CodeTypeCollectionKind.None;
            var propertyType = TranslateType(propType.Name);
            if(isCollection && propType is CodeType currentType) {
                if(currentType.TypeDefinition == null)
                    return $"getCollectionOfPrimitiveValues<{propertyType.ToFirstCharacterLowerCase()}>()";
                else
                    return $"getCollectionOfObjectValues<{propertyType.ToFirstCharacterUpperCase()}>({propertyType.ToFirstCharacterUpperCase()})";
            }
            switch(propertyType) {
                case "string":
                case "boolean":
                case "number":
                case "Guid":
                case "DateTimeOffset":
                    return $"get{propertyType.ToFirstCharacterUpperCase()}Value()";
                default:
                    return $"getObjectValue<{propertyType.ToFirstCharacterUpperCase()}>({propertyType.ToFirstCharacterUpperCase()})";
            }
        }
        private string GetSerializationMethodName(CodeTypeBase propType) {
            var isCollection = propType.CollectionKind != CodeTypeBase.CodeTypeCollectionKind.None;
            var propertyType = TranslateType(propType.Name);
            if(isCollection && propType is CodeType currentType) {
                if(currentType.TypeDefinition == null)
                    return $"writeCollectionOfPrimitiveValues<{propertyType.ToFirstCharacterLowerCase()}>";
                else
                    return $"writeCollectionOfObjectValues<{propertyType.ToFirstCharacterUpperCase()}>";
            }
            switch(propertyType) {
                case "string":
                case "boolean":
                case "number":
                case "Guid":
                case "DateTimeOffset":
                    return $"write{propertyType.ToFirstCharacterUpperCase()}Value";
                default:
                    return $"writeObjectValue<{propertyType.ToFirstCharacterUpperCase()}>";
            }
        }
        private const string currentPathPropertyName = "currentPath";
        private const string pathSegmentPropertyName = "pathSegment";
        private const string httpCorePropertyName = "httpCore";
        private const string SerializerFactoryPropertyName = "serializerFactory";
        private void AddRequestBuilderBody(string returnType, string suffix = default) {
            WriteLines($"const builder = new {returnType}();",
                    $"builder.{currentPathPropertyName} = (this.{currentPathPropertyName} ?? '') + this.{pathSegmentPropertyName}{suffix};",
                    $"builder.{httpCorePropertyName} = this.{httpCorePropertyName};",
                    $"builder.{SerializerFactoryPropertyName} = this.{SerializerFactoryPropertyName};",
                    "return builder;");
        }
        public override void WriteMethod(CodeMethod code)
        {
            WriteLine($"{GetAccessModifier(code.Access)} {code.Name.ToFirstCharacterLowerCase()} {(code.IsAsync && code.MethodKind != CodeMethodKind.RequestExecutor ? "async ": string.Empty)}({string.Join(", ", code.Parameters.Select(p=> GetParameterSignature(p)).ToList())}) : {(code.IsAsync ? "Promise<": string.Empty)}{GetTypeString(code.ReturnType)}{(code.ReturnType.IsNullable ? " | undefined" : string.Empty)}{(code.IsAsync ? ">": string.Empty)} {{");
            IncreaseIndent();
            var returnType = GetTypeString(code.ReturnType);
<<<<<<< HEAD
            var parentClass = code.Parent as CodeClass;
            var shouldHide = (parentClass.StartBlock as CodeClass.Declaration).Inherits != null && code.MethodKind == CodeMethodKind.Serializer;
            var requestBodyParam = code.Parameters.FirstOrDefault(x => x.ParameterKind == CodeParameterKind.RequestBody);
            var queryStringParam = code.Parameters.FirstOrDefault(x => x.ParameterKind == CodeParameterKind.QueryParameter);
            var headersParam = code.Parameters.FirstOrDefault(x => x.ParameterKind == CodeParameterKind.Headers);
=======
            var requestBodyParam = code.Parameters.OfKind(CodeParameterKind.RequestBody);
            var queryStringParam = code.Parameters.OfKind(CodeParameterKind.QueryParameter);
            var headersParam = code.Parameters.OfKind(CodeParameterKind.Headers);
>>>>>>> e1b856c2
            switch(code.MethodKind) {
                case CodeMethodKind.IndexerBackwardCompatibility:
                    var pathSegment = code.GenerationProperties.ContainsKey(pathSegmentPropertyName) ? code.GenerationProperties[pathSegmentPropertyName] as string : string.Empty;
                    AddRequestBuilderBody(returnType, $" + \"/{(string.IsNullOrEmpty(pathSegment) ? string.Empty : pathSegment + "/" )}\" + id");
                    break;
                case CodeMethodKind.DeserializerBackwardCompatibility:
                    var inherits = (parentClass.StartBlock as CodeClass.Declaration).Inherits != null;
                    WriteLine($"return new Map<string, (item: {parentClass.Name.ToFirstCharacterUpperCase()}, node: ParseNode) => void>([{(inherits ? $"...super.{code.Name}()," : string.Empty)}");
                    IncreaseIndent();
                    foreach(var otherProp in parentClass
                                                    .InnerChildElements
                                                    .OfType<CodeProperty>()
                                                    .Where(x => x.PropertyKind == CodePropertyKind.Custom)) {
                        WriteLine($"[\"{otherProp.Name.ToFirstCharacterLowerCase()}\", (o, n) => {{ o.{otherProp.Name.ToFirstCharacterLowerCase()} = n.{GetDeserializationMethodName(otherProp.Type)}; }}],");
                    }
                    DecreaseIndent();
                    WriteLine("]);");
                    break;
                case CodeMethodKind.Serializer:
                    if(shouldHide)
                        WriteLine("super.serialize(writer);");
                    foreach(var otherProp in parentClass
                                                    .InnerChildElements
                                                    .OfType<CodeProperty>()
                                                    .Where(x => x.PropertyKind == CodePropertyKind.Custom)) {
                        WriteLine($"writer.{GetSerializationMethodName(otherProp.Type)}(\"{otherProp.Name.ToFirstCharacterLowerCase()}\", this.{otherProp.Name.ToFirstCharacterLowerCase()});");
                    }
                    break;
                case CodeMethodKind.RequestGenerator:
                    WriteLines("const requestInfo = new RequestInfo();",
                                $"requestInfo.URI = (this.{currentPathPropertyName} ?? '') + this.{pathSegmentPropertyName},",
                                $"requestInfo.httpMethod = HttpMethod.{code.HttpMethod.ToString().ToUpperInvariant()},");
                    if(headersParam != null)
                        WriteLine($"{headersParam.Name} && requestInfo.setHeadersFromRawObject(h);");
                    if(queryStringParam != null)
                        WriteLines($"{queryStringParam.Name} && requestInfo.setQueryStringParametersFromRawObject(q);");
                    if(requestBodyParam != null)
                        WriteLine($"requestInfo.setJsonContentFromParsable({requestBodyParam.Name}, this.{SerializerFactoryPropertyName});"); //TODO we're making a big assumption here that everything will be json
                    WriteLine("return requestInfo;");
                break;
                case CodeMethodKind.RequestExecutor:
                    var generatorMethodName = (code.Parent as CodeClass)
                                                .InnerChildElements
                                                .OfType<CodeMethod>()
                                                .FirstOrDefault(x => x.MethodKind == CodeMethodKind.RequestGenerator && x.HttpMethod == code.HttpMethod)
                                                ?.Name
                                                ?.ToFirstCharacterLowerCase();
                    WriteLine($"const requestInfo = this.{generatorMethodName}(");
                    var requestInfoParameters = new List<string> { requestBodyParam?.Name, queryStringParam?.Name, headersParam?.Name }.Where(x => x != null);
                    if(requestInfoParameters.Any()) {
                        IncreaseIndent();
                        WriteLine(requestInfoParameters.Aggregate((x,y) => $"{x}, {y}"));
                        DecreaseIndent();
                    }
                    WriteLine(");");
                    WriteLine($"return this.httpCore?.sendAsync<{returnType}>(requestInfo, {returnType}, responseHandler) ?? Promise.reject(new Error('http core is null'));");
                    break;
                default:
                    WriteLine($"return {(code.IsAsync ? "Promise.resolve(" : string.Empty)}{(code.ReturnType.Name.Equals("string") ? "''" : "{} as any")}{(code.IsAsync ? ")" : string.Empty)};");
                    break;
            }
            DecreaseIndent();
            WriteLine("};");
        }

        public override void WriteProperty(CodeProperty code)
        {
            var returnType = GetTypeString(code.Type);
            switch(code.PropertyKind) {
                case CodePropertyKind.Deserializer:
                    throw new InvalidOperationException("typescript uses methods for the deserializers and this property should have been converted to a method");
                case CodePropertyKind.RequestBuilder:
                    WriteLine($"{GetAccessModifier(code.Access)} get {code.Name.ToFirstCharacterLowerCase()}(): {returnType} {{");
                    IncreaseIndent();
                    AddRequestBuilderBody(returnType);
                    DecreaseIndent();
                    WriteLine("}");
                break;
                default:
                    var defaultValue = string.IsNullOrEmpty(code.DefaultValue) ? string.Empty : $" = {code.DefaultValue}";
                    var singleLiner = code.PropertyKind == CodePropertyKind.Custom;
                    WriteLine($"{GetAccessModifier(code.Access)}{(code.ReadOnly ? " readonly ": " ")}{code.Name.ToFirstCharacterLowerCase()}{(code.Type.IsNullable ? "?" : string.Empty)}: {returnType}{(code.Type.IsNullable ? " | undefined" : string.Empty)}{defaultValue}{(singleLiner ? ";" : string.Empty)}");
                break;
            }
        }

        public override void WriteType(CodeType code)
        {
            Write(GetTypeString(code), includeIndent: false);
        }
        public override string GetAccessModifier(AccessModifier access)
        {
            switch(access) {
                case AccessModifier.Public: return "public";
                case AccessModifier.Protected: return "protected";
                default: return "private";
            }
        }
    }
}<|MERGE_RESOLUTION|>--- conflicted
+++ resolved
@@ -224,17 +224,11 @@
             WriteLine($"{GetAccessModifier(code.Access)} {code.Name.ToFirstCharacterLowerCase()} {(code.IsAsync && code.MethodKind != CodeMethodKind.RequestExecutor ? "async ": string.Empty)}({string.Join(", ", code.Parameters.Select(p=> GetParameterSignature(p)).ToList())}) : {(code.IsAsync ? "Promise<": string.Empty)}{GetTypeString(code.ReturnType)}{(code.ReturnType.IsNullable ? " | undefined" : string.Empty)}{(code.IsAsync ? ">": string.Empty)} {{");
             IncreaseIndent();
             var returnType = GetTypeString(code.ReturnType);
-<<<<<<< HEAD
             var parentClass = code.Parent as CodeClass;
             var shouldHide = (parentClass.StartBlock as CodeClass.Declaration).Inherits != null && code.MethodKind == CodeMethodKind.Serializer;
-            var requestBodyParam = code.Parameters.FirstOrDefault(x => x.ParameterKind == CodeParameterKind.RequestBody);
-            var queryStringParam = code.Parameters.FirstOrDefault(x => x.ParameterKind == CodeParameterKind.QueryParameter);
-            var headersParam = code.Parameters.FirstOrDefault(x => x.ParameterKind == CodeParameterKind.Headers);
-=======
             var requestBodyParam = code.Parameters.OfKind(CodeParameterKind.RequestBody);
             var queryStringParam = code.Parameters.OfKind(CodeParameterKind.QueryParameter);
             var headersParam = code.Parameters.OfKind(CodeParameterKind.Headers);
->>>>>>> e1b856c2
             switch(code.MethodKind) {
                 case CodeMethodKind.IndexerBackwardCompatibility:
                     var pathSegment = code.GenerationProperties.ContainsKey(pathSegmentPropertyName) ? code.GenerationProperties[pathSegmentPropertyName] as string : string.Empty;
