﻿using System;

namespace kiota.core
{
    public enum CodeParameterKind
    {
        Custom,
        QueryParameter
    }

    public class CodeParameter : CodeTerminal, ICloneable
    {
<<<<<<< HEAD
        public CodeParameter(CodeElement parent): base(parent)
        {
            
        }
=======
        public CodeParameterKind ParameterKind = CodeParameterKind.Custom;
>>>>>>> 97b8ddba
        public CodeType Type;
        public bool Optional = false;

        public object Clone()
        {
            return new CodeParameter(Parent) {
                Optional = Optional,
                ParameterKind = ParameterKind,
                Name = Name.Clone() as string,
                Type = Type.Clone() as CodeType,
            };
        }
    }
}<|MERGE_RESOLUTION|>--- conflicted
+++ resolved
@@ -10,14 +10,11 @@
 
     public class CodeParameter : CodeTerminal, ICloneable
     {
-<<<<<<< HEAD
         public CodeParameter(CodeElement parent): base(parent)
         {
             
         }
-=======
         public CodeParameterKind ParameterKind = CodeParameterKind.Custom;
->>>>>>> 97b8ddba
         public CodeType Type;
         public bool Optional = false;
 
