--- conflicted
+++ resolved
@@ -7,19 +7,17 @@
 
 ## [Unreleased]
 
-<<<<<<< HEAD
 - Initial ruby abstractions 
 
 ## [Unreleased]
 
 - Adds kiota packaging as a dotnet tool #169
 - Adds input parameters validation #168
-=======
+
 ## [0.0.5] - 2021-06-10
 
 ### Changed
 
->>>>>>> 942daece
 - Expands code coverage to 88% #147
 - Removes json assumption for request body to support multiple formats #170
 - Escapes language reserved keywords #184
