--- conflicted
+++ resolved
@@ -1,11 +1,8 @@
 import { AuthenticationProvider, HttpCore as IHttpCore, Parsable, RequestInfo, ResponseHandler } from '@microsoft/kiota-abstractions';
 import { fetch, Headers as FetchHeadersCtor } from 'cross-fetch';
 import { RequestInit as FetchRequestInit, Headers as FetchHeaders } from 'cross-fetch/lib.fetch';
-<<<<<<< HEAD
 import { JsonParseNode } from './serialization';
-=======
 import { URLSearchParams } from 'url';
->>>>>>> e1b856c2
 export class HttpCore implements IHttpCore {
     private static readonly authorizationHeaderKey = "Authorization";
     /**
