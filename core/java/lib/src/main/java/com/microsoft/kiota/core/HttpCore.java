/*
 * This Java source file was generated by the Gradle 'init' task.
 */
package com.microsoft.kiota.core;

import java.io.IOException;
import java.io.InputStream;
import java.lang.UnsupportedOperationException;
import java.time.OffsetDateTime;
import java.util.Map;
import java.util.Objects;
import java.util.StringJoiner;
import java.util.UUID;
import java.util.concurrent.CompletableFuture;

import javax.annotation.Nonnull;
import javax.annotation.Nullable;

import com.microsoft.kiota.RequestInfo;
import com.microsoft.kiota.ResponseHandler;
import com.microsoft.kiota.AuthenticationProvider;
import com.microsoft.kiota.core.serialization.JsonParseNodeFactory;
import com.microsoft.kiota.core.serialization.ParseNodeFactoryRegistry;
import com.microsoft.kiota.serialization.Parsable;
import com.microsoft.kiota.serialization.ParseNode;
import com.microsoft.kiota.serialization.ParseNodeFactory;

import okhttp3.MediaType;
import okhttp3.OkHttpClient;
import okhttp3.Request;
import okhttp3.RequestBody;
import okhttp3.ResponseBody;
import okio.BufferedSink;

public class HttpCore implements com.microsoft.kiota.HttpCore {
    private final static String authorizationHeaderKey = "Authorization";
    private final static String contentTypeHeaderKey = "Content-Type";
    private final OkHttpClient client;
    private final AuthenticationProvider authProvider;
    private final ParseNodeFactory pNodeFactory;
    public HttpCore(@Nonnull final AuthenticationProvider authenticationProvider){
        this(authenticationProvider, null, null);
    }
    public HttpCore(@Nonnull final AuthenticationProvider authenticationProvider, @Nonnull final ParseNodeFactory parseNodeFactory) {
        this(authenticationProvider, parseNodeFactory, null);
        Objects.requireNonNull(parseNodeFactory, "parameter parseNodeFactory cannot be null");
    }
    public HttpCore(@Nonnull final AuthenticationProvider authenticationProvider, @Nullable final ParseNodeFactory parseNodeFactory, @Nullable final OkHttpClient client) {
        this.authProvider = Objects.requireNonNull(authenticationProvider, "parameter authenticationProvider cannot be null");
        if(client == null) {
            this.client = new OkHttpClient.Builder().build();
        } else {
            this.client = client;
        }
        if(parseNodeFactory == null) {
            final ParseNodeFactoryRegistry registry = new ParseNodeFactoryRegistry();
            registry.contentTypeAssociatedFactories.put("application/json", new JsonParseNodeFactory());
            pNodeFactory = registry;
        } else {
            pNodeFactory = parseNodeFactory;
        }

    }
    @Nonnull
    public <ModelType extends Parsable> CompletableFuture<ModelType> sendAsync(@Nonnull final RequestInfo requestInfo, @Nonnull final Class<ModelType> targetClass, @Nullable final ResponseHandler responseHandler) {
        Objects.requireNonNull(requestInfo, "parameter requestInfo cannot be null");

        return addBearerIfNotPresent(requestInfo).thenCompose(x -> {
            final HttpCoreCallbackFutureWrapper wrapper = new HttpCoreCallbackFutureWrapper();
            this.client.newCall(getRequestFromRequestInfo(requestInfo)).enqueue(wrapper);
            return wrapper.future;
        }).thenCompose(response -> {
            if(responseHandler == null) {
                final ResponseBody body = response.body();
                try {
                    try (final InputStream rawInputStream = body.byteStream()) {
                        final ParseNode rootNode = pNodeFactory.getParseNode(getMediaTypeAndSubType(body.contentType()), rawInputStream);
                        final ModelType result = rootNode.getObjectValue(targetClass);
                        return CompletableFuture.completedStage(result);
                    }
                } catch(IOException ex) {
                    return CompletableFuture.failedFuture(new RuntimeException("failed to read the response body", ex));
                } finally {
                    response.close();
                }
            } else {
                return responseHandler.handleResponseAsync(response);
            }
        });
    }
    private String getMediaTypeAndSubType(final MediaType mediaType) {
        return mediaType.type() + "/" + mediaType.subtype();
    }
    @Nonnull
    public <ModelType> CompletableFuture<ModelType> sendPrimitiveAsync(@Nonnull final RequestInfo requestInfo, @Nonnull final Class<ModelType> targetClass, @Nullable final ResponseHandler responseHandler) {
        return addBearerIfNotPresent(requestInfo).thenCompose(x -> {
            final HttpCoreCallbackFutureWrapper wrapper = new HttpCoreCallbackFutureWrapper();
            this.client.newCall(getRequestFromRequestInfo(requestInfo)).enqueue(wrapper);
            return wrapper.future;
        }).thenCompose(response -> {
            if(responseHandler == null) {
                final ResponseBody body = response.body();
                try {
                    if(targetClass == Void.class) {
                        return CompletableFuture.completedStage(null);
                    } else {
                        final InputStream rawInputStream = body.byteStream();
                        if(targetClass == InputStream.class) {
                            return CompletableFuture.completedStage((ModelType)rawInputStream);
                        }
<<<<<<< HEAD
                        final ParseNode rootNode = pNodeFactory.getParseNode(getMediaTypeAndSubType(body.contentType()), rawInputStream);
                        rawInputStream.close();
=======
                        final String rawJson = body.string();
                        final JsonParseNode rootNode = new JsonParseNode(rawJson);
                        Object result;
>>>>>>> 6a645565
                        if(targetClass == Boolean.class) {
                            result = rootNode.getBooleanValue();
                        } else if(targetClass == String.class) {
                            result = rootNode.getStringValue();
                        } else if(targetClass == Integer.class) {
                            result = rootNode.getIntegerValue();
                        } else if(targetClass == Float.class) {
                            result = rootNode.getFloatValue();
                        } else if(targetClass == Long.class) {
                            result = rootNode.getLongValue();
                        } else if(targetClass == UUID.class) {
                            result = rootNode.getUUIDValue();
                        } else if(targetClass == OffsetDateTime.class) {
                            result = rootNode.getOffsetDateTimeValue();
                        } else {
                            throw new RuntimeException("unexpected payload type " + targetClass.getName());
                        }
                        return CompletableFuture.completedStage((ModelType)result);
                    }
                } catch(IOException ex) {
                    return CompletableFuture.failedFuture(new RuntimeException("failed to read the response body", ex));
                } finally {
                    response.close();
                }
            } else {
                return responseHandler.handleResponseAsync(response);
            }
        });
    }
    private CompletableFuture<Void> addBearerIfNotPresent(final RequestInfo requestInfo) {
        if(!requestInfo.headers.keySet().contains(authorizationHeaderKey)) {
            return this.authProvider
                .getAuthorizationToken(requestInfo.uri)
                .thenApply(token -> {
                    if(token == null || token.isEmpty()) {
                        throw new UnsupportedOperationException("Could not get an authorization token", null);
                    }
                    requestInfo.headers.put(authorizationHeaderKey, "Bearer " + token);
                    return null;
                });
        } else {
            return CompletableFuture.completedFuture(null);
        }
    }
    private Request getRequestFromRequestInfo(@Nonnull final RequestInfo requestInfo) {
        final StringBuilder urlBuilder = new StringBuilder(requestInfo.uri.toString());

        if(!requestInfo.queryParameters.isEmpty()) {
            urlBuilder.append('?');
            final StringJoiner qParamsJoiner = new StringJoiner("&");
            for (final Map.Entry<String, Object> qPram : requestInfo.queryParameters.entrySet()) {
                final Object value = qPram.getValue();
                final String valueStr = value == null ? "" : value.toString();
                qParamsJoiner.add(qPram.getKey() + (valueStr.isEmpty() ? "" : "=") + valueStr);
            }
            urlBuilder.append(qParamsJoiner.toString());
        }
        final RequestBody body = requestInfo.content == null ? null :
                                new RequestBody() {
                                    @Override
                                    public MediaType contentType() {
                                        final String contentType = requestInfo.headers.containsKey(contentTypeHeaderKey) ? requestInfo.headers.get(contentTypeHeaderKey) : "";
                                        if(contentType.isEmpty()) {
                                            return null;
                                        } else {
                                            return MediaType.parse(contentType);
                                        }
                                    }

                                    @Override
                                    public void writeTo(BufferedSink sink) throws IOException {
                                        sink.write(requestInfo.content.readAllBytes());
                                        //TODO this is dirty and is probably going to use a lot of memory for large payloads, loop on a buffer instead
                                    }

                                };
        final Request.Builder requestBuilder = new Request.Builder()
                                            .url(urlBuilder.toString())
                                            .method(requestInfo.httpMethod.toString(), body);
        for (final Map.Entry<String,String> header : requestInfo.headers.entrySet()) {
            requestBuilder.addHeader(header.getKey(), header.getValue());
        }
        return requestBuilder.build();
    }
}<|MERGE_RESOLUTION|>--- conflicted
+++ resolved
@@ -108,14 +108,9 @@
                         if(targetClass == InputStream.class) {
                             return CompletableFuture.completedStage((ModelType)rawInputStream);
                         }
-<<<<<<< HEAD
                         final ParseNode rootNode = pNodeFactory.getParseNode(getMediaTypeAndSubType(body.contentType()), rawInputStream);
                         rawInputStream.close();
-=======
-                        final String rawJson = body.string();
-                        final JsonParseNode rootNode = new JsonParseNode(rawJson);
                         Object result;
->>>>>>> 6a645565
                         if(targetClass == Boolean.class) {
                             result = rootNode.getBooleanValue();
                         } else if(targetClass == String.class) {
