--- conflicted
+++ resolved
@@ -6,15 +6,11 @@
   </PropertyGroup>
 
   <ItemGroup>
-<<<<<<< HEAD
     <PackageReference Include="coverlet.collector" Version="3.0.3">
       <IncludeAssets>runtime; build; native; contentfiles; analyzers; buildtransitive</IncludeAssets>
       <PrivateAssets>all</PrivateAssets>
     </PackageReference>
-    <PackageReference Include="Microsoft.NET.Test.SDK" Version="16.9.1" />
-=======
     <PackageReference Include="Microsoft.NET.Test.SDK" Version="16.9.4" />
->>>>>>> 5317e547
     <PackageReference Include="Microsoft.Extensions.Logging" Version="5.0.0" />
     <PackageReference Include="xunit" Version="2.4.1" />
     <PackageReference Include="xunit.runner.visualstudio" Version="2.4.3">
